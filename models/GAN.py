--- conflicted
+++ resolved
@@ -1,4 +1,3 @@
-<<<<<<< HEAD
 from keras.layers import Input, Conv2D, Dense, Reshape
 from keras.callbacks import CallbackList
 import numpy as np
@@ -254,279 +253,6 @@
         discriminator: KerasModel = self.get_gan_models_at_scale(scale).discriminator
         discriminator_prediction = discriminator.get_output_at(0)
         discriminator_inputs_placeholder = discriminator.get_input_at(0)
-        auc_images, frame_labels, _ = database.test_dataset.sample_with_anomaly_labels(batch_size=512, seed=0,
-                                                                                       max_shard_count=8)
-        disc_auc_predictions_model = CallbackModel(discriminator_inputs_placeholder, discriminator_prediction)
-        disc_auc_callback = AUCCallback(disc_auc_predictions_model, self.tensorboard,
-                                        auc_images, frame_labels, plot_size=(256, 256), batch_size=128,
-                                        name="Discriminator_AUC")
-
-        anomaly_callbacks.append(disc_auc_callback)
-        return anomaly_callbacks
-
-    def callback_metrics(self, model: KerasModel):
-        def model_metric_names(model_name):
-            metric_names = ["loss", *self.config["metrics"][model_name]]
-            return [model_name + "_" + metric_name for metric_name in metric_names]
-
-        return model_metric_names("autoencoder") + model_metric_names("generator") + model_metric_names("discriminator")
-    # endregion
-=======
-from keras.layers import Input, Conv2D, Dense, Reshape
-from keras.callbacks import CallbackList
-import numpy as np
-from typing import List
-
-from models import AutoEncoderBaseModel, AutoEncoderScale, KerasModel, metrics_dict
-from datasets import Database
-from callbacks import AUCCallback, CallbackModel
-
-
-class GANScale(AutoEncoderScale):
-    def __init__(self,
-                 encoder: KerasModel,
-                 decoder: KerasModel,
-                 autoencoder: KerasModel,
-                 discriminator: KerasModel,
-                 adversarial_generator: KerasModel,
-                 **kwargs):
-        super(GANScale, self).__init__(encoder=encoder,
-                                       decoder=decoder,
-                                       autoencoder=autoencoder,
-                                       **kwargs)
-        self.discriminator = discriminator
-        self.adversarial_generator = adversarial_generator
-
-
-class GAN(AutoEncoderBaseModel):
-    # region Initialization
-    def __init__(self):
-        super(GAN, self).__init__()
-        self.discriminator_layers = []
-        self.discriminator_regression_layer = None
-        self._scales: List[GANScale] = []
-
-    # endregion
-
-    # region Model building
-    def build_layers(self):
-        super(GAN, self).build_layers()
-
-        for layer_info in self.config["discriminator"]:
-            layer = self.build_conv_layer(layer_info)
-            self.discriminator_layers.append(layer)
-
-        self.discriminator_regression_layer = Dense(units=1, activation="sigmoid")
-
-    def build(self, config_file: str):
-        self.load_config(config_file)
-        self._scales = [None] * self.depth
-        self.build_layers()
-
-    def build_for_scale(self, scale: int):
-        encoder = self.build_encoder_for_scale(scale)
-        decoder = self.build_decoder_for_scale(scale)
-        discriminator = self.build_discriminator_for_scale(scale)
-
-        scale_input_shape = self.input_shape_by_scale[scale]
-        input_shape = scale_input_shape[:-1] + [self.input_channels]
-
-        encoder_input = Input(input_shape)
-        autoencoded = decoder(encoder(encoder_input))
-        autoencoder = KerasModel(inputs=encoder_input, outputs=autoencoded,
-                                 name="AutoEncoder_scale_{0}".format(scale))
-
-        decoder_input = Input(self.embeddings_shape)
-        generator_discriminated = discriminator(decoder(decoder_input))
-        adversarial_generator = KerasModel(inputs=decoder_input, outputs=generator_discriminated,
-                                           name="AdversarialGenerator_scale_{0}".format(scale))
-
-        discriminator_loss_metric = metrics_dict[self.config["losses"]["discriminator"]]
-
-        def discriminator_loss(y_true, y_pred):
-            return discriminator_loss_metric(y_true, y_pred) * self.config["loss_weights"]["adversarial"]
-
-        discriminator_metrics = self.config["metrics"]["discriminator"]
-        discriminator.compile(self.optimizer, loss=discriminator_loss, metrics=discriminator_metrics)
-
-        reconstruction_metric = metrics_dict[self.config["losses"]["autoencoder"]]
-
-        def autoencoder_loss(y_true, y_pred):
-            reconstruction_loss = reconstruction_metric(y_true, y_pred) * self.config["loss_weights"]["reconstruction"]
-            return reconstruction_loss
-
-        autoencoder_metrics = self.config["metrics"]["autoencoder"]
-        autoencoder.compile(self.optimizer, loss=autoencoder_loss, metrics=autoencoder_metrics)
-
-        discriminator.trainable = False
-        adversarial_generator_metrics = self.config["metrics"]["generator"]
-        adversarial_generator.compile(self.optimizer, loss=discriminator_loss,
-                                      metrics=adversarial_generator_metrics)
-
-        self._scales[scale] = GANScale(encoder, decoder, autoencoder, discriminator, adversarial_generator)
-
-    def build_encoder_for_scale(self, scale: int):
-        scale_input_shape = self.input_shape_by_scale[scale]
-        scale_channels = scale_input_shape[-1]
-        input_shape = scale_input_shape[:-1] + [self.input_channels]
-
-        encoder_name = "Encoder_scale_{0}".format(scale)
-        input_layer = Input(input_shape)
-        layer = input_layer
-
-        if scale is not (self.depth - 1):
-            layer = Conv2D(filters=scale_channels, kernel_size=1, strides=1, padding="same")(layer)
-
-        for i in range(scale + 1):
-            layer = self.link_encoder_conv_layer(layer, scale, i)
-
-        if self.use_dense_embeddings:
-            layer = Reshape([-1])(layer)
-        layer = self.embeddings_layer(layer)
-        layer = AutoEncoderBaseModel.get_activation(self.embeddings_activation)(layer)
-
-        outputs = layer
-        encoder = KerasModel(inputs=input_layer, outputs=outputs, name=encoder_name)
-        return encoder
-
-    def build_decoder_for_scale(self, scale: int):
-        decoder_name = "Decoder_scale_{0}".format(scale)
-        input_layer = Input(self.embeddings_shape)
-        layer = input_layer
-
-        if self.use_dense_embeddings:
-            embeddings_reshape = self.config["embeddings_reshape"]
-            embeddings_filters = self.embeddings_size // np.prod(embeddings_reshape)
-            layer = Reshape(embeddings_reshape + [embeddings_filters])(layer)
-
-        for i in range(scale + 1):
-            layer = self.link_decoder_deconv_layer(layer, scale, i)
-
-        output_layer = Conv2D(filters=self.input_channels, kernel_size=1, padding="same",
-                              activation=self.output_activation)(layer)
-        decoder = KerasModel(inputs=input_layer, outputs=output_layer, name=decoder_name)
-        return decoder
-
-    def build_discriminator_for_scale(self, scale: int):
-        scale_input_shape = self.input_shape_by_scale[scale]
-        scale_channels = scale_input_shape[-1]
-        input_shape = scale_input_shape[:-1] + [self.input_channels]
-
-        discriminator_name = "Discriminator_scale_{0}".format(scale)
-        input_layer = Input(input_shape)
-        layer = input_layer
-
-        if scale is not (self.depth - 1):
-            layer = Conv2D(filters=scale_channels, kernel_size=1, strides=1, padding="same")(layer)
-
-        for i in range(scale + 1):
-            layer = self.link_encoder_conv_layer(layer, scale, i)
-
-        layer = Reshape([-1])(layer)
-        layer = self.discriminator_regression_layer(layer)
-
-        outputs = layer
-        discriminator = KerasModel(inputs=input_layer, outputs=outputs, name=discriminator_name)
-        return discriminator
-
-    def get_gan_models_at_scale(self, scale: int = None) -> GANScale:
-        if scale is None:
-            scale = self.depth - 1
-        if self._scales[scale] is None:
-            self.build_for_scale(scale)
-        return self._scales[scale]
-
-    # endregion
-
-    # region Training
-    def train_epoch(self,
-                    database: Database,
-                    scale: int = None,
-                    callbacks: CallbackList = None):
-        # region Variables initialization
-        epoch_length = len(database.train_dataset)
-        scale_models = self.get_gan_models_at_scale(scale)
-        autoencoder: KerasModel = scale_models.autoencoder
-        decoder: KerasModel = scale_models.decoder
-        adversarial_generator: KerasModel = scale_models.adversarial_generator
-        discriminator: KerasModel = scale_models.discriminator
-        base_model = self.get_autoencoder_model_at_scale(scale)
-        discriminator_steps = self.config["discriminator_steps"] if "discriminator_steps" in self.config else 1
-        # endregion
-
-        callbacks.on_epoch_begin(self.epochs_seen)
-        # discriminator_metrics = [1.0, 0.75]
-        for batch_index in range(epoch_length):
-            # region Generate batch data (common)
-            noisy_x, x = database.train_dataset[0]
-            batch_size = x.shape[0]
-            x_real = [x]
-            z = np.random.normal(size=[discriminator_steps, batch_size] + self.embeddings_shape)
-            zeros = np.random.normal(size=[discriminator_steps, batch_size], loc=0.1, scale=0.1)
-            zeros = np.clip(zeros, 0.0, 0.3)
-            ones = np.random.normal(size=[discriminator_steps, batch_size], loc=0.9, scale=0.1)
-            ones = np.clip(ones, 0.7, 1.0)
-            # endregion
-
-            # region Generate batch data (discriminator)
-            x_generated = []
-            for i in range(discriminator_steps):
-                if i > 0:
-                    x_real += [database.train_dataset.sample()[1]]
-                x_generated += [decoder.predict(x=z[i])]
-
-            x_real = np.array(x_real)
-            x_generated = np.array(x_generated)
-
-            instance_noise = np.random.normal(size=[2, *x_real.shape], scale=0.2)
-
-            x_real = np.clip(x_real + instance_noise[0], -1.0, 1.0)
-            x_generated = np.clip(x_generated + instance_noise[1], -1.0, 1.0)
-            # endregion
-
-            # region Train on Batch
-            batch_logs = {"batch": batch_index, "size": batch_size}
-            callbacks.on_batch_begin(batch_index, batch_logs)
-
-            autoencoder_metrics = autoencoder.train_on_batch(x=noisy_x, y=x_real[0])
-            generator_metrics = adversarial_generator.train_on_batch(x=z[0], y=zeros[0])
-
-            discriminator_metrics = []
-            for i in range(discriminator_steps):
-                real_data_discriminator_metrics = discriminator.train_on_batch(x=x_real[i], y=zeros[i])
-                fake_data_discriminator_metrics = discriminator.train_on_batch(x=x_generated[i], y=ones[i])
-                discriminator_metrics += [real_data_discriminator_metrics, fake_data_discriminator_metrics]
-            discriminator_metrics = np.mean(discriminator_metrics, axis=0)
-
-            # region Batch logs
-            def add_metrics_to_batch_logs(model_name, losses):
-                metric_names = ["loss", *self.config["metrics"][model_name]]
-                for j in range(len(losses)):
-                    batch_logs[model_name + '_' + metric_names[j]] = losses[j]
-
-            add_metrics_to_batch_logs("autoencoder", autoencoder_metrics)
-            add_metrics_to_batch_logs("generator", generator_metrics)
-            add_metrics_to_batch_logs("discriminator", discriminator_metrics)
-            # endregion
-
-            callbacks.on_batch_end(batch_index, batch_logs)
-            # endregion
-
-        self.on_epoch_end(base_model, database, callbacks)
-
-    # endregion
-
-    # region Callbacks
-    def build_anomaly_callbacks(self,
-                                database: Database,
-                                scale: int = None):
-        scale_shape = self.input_shape_by_scale[scale]
-        database = database.resized_to_scale(scale_shape)
-        anomaly_callbacks = super(GAN, self).build_anomaly_callbacks(database, scale)
-
-        discriminator: KerasModel = self.get_gan_models_at_scale(scale).discriminator
-        discriminator_prediction = discriminator.get_output_at(0)
-        discriminator_inputs_placeholder = discriminator.get_input_at(0)
         auc_images, frame_labels, _ = database.test_dataset.sample_with_anomaly_labels(batch_size=512, seed=16,
                                                                                        max_shard_count=8)
         disc_auc_predictions_model = CallbackModel(discriminator_inputs_placeholder, discriminator_prediction)
@@ -543,5 +269,4 @@
             return [model_name + "_" + metric_name for metric_name in metric_names]
 
         return model_metric_names("autoencoder") + model_metric_names("generator") + model_metric_names("discriminator")
-    # endregion
->>>>>>> e346e8e1
+    # endregion