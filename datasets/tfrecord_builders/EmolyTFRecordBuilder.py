--- conflicted
+++ resolved
@@ -3,11 +3,7 @@
 from tqdm import tqdm
 from typing import Dict, Tuple, List
 
-<<<<<<< HEAD
-from modalities import ModalityCollection, RawVideo, OpticalFlow
-=======
 from modalities import ModalityCollection, RawVideo, RawAudio
->>>>>>> ab9cad1e
 from datasets.tfrecord_builders import TFRecordBuilder, DataSource
 
 
