<<<<<<< HEAD
import numpy as np
import copy
import random
import os
from typing import List

from datasets import Dataset
from data_preprocessors import DataPreprocessor


class PartiallyLoadableDataset(Dataset):
    def __init__(self,
                 dataset_path: str,
                 config: dict,
                 data_preprocessors: List[DataPreprocessor] = None,
                 batch_size=64,
                 epoch_length: int = None,
                 shuffle_on_epoch_end=True,
                 **kwargs):
        super(PartiallyLoadableDataset, self).__init__(data_preprocessors=data_preprocessors,
                                                       batch_size=batch_size,
                                                       epoch_length=epoch_length,
                                                       shuffle_on_epoch_end=shuffle_on_epoch_end,
                                                       **kwargs)
        self.dataset_path = dataset_path
        self.config = copy.deepcopy(config)
        self.sub_config_index = 0
        self._shard_indices_offset = None

    def sample(self, batch_size=None, apply_preprocess_step=True, seed=None):
        np.random.seed(seed)
        if batch_size is None:
            batch_size = self.batch_size

        shard_index = np.random.randint(len(self.images_filenames))
        shard_filepath = os.path.join(self.dataset_path, self.images_filenames[shard_index])
        shard = np.load(shard_filepath, mmap_mode="r")
        indices = np.random.permutation(np.arange(len(shard)))[:batch_size]
        images = shard[indices]

        if apply_preprocess_step and (len(self.data_preprocessors) > 0):
            inputs, outputs = self.apply_preprocess(images, np.copy(images))
        else:
            inputs, outputs = images, images

        np.random.seed(None)
        return inputs, outputs

    def current_batch(self, batch_size: int = None, apply_preprocess_step=True):
        raise NotImplementedError

    def sample_unprocessed_images(self, batch_size=None, seed=None, max_shard_count=1):
        np.random.seed(seed)
        if batch_size is None:
            batch_size = self.batch_size

        max_shard_count = min(max_shard_count, len(self.images_filenames))
        shard_size = batch_size // max_shard_count

        selected_shards = np.random.randint(len(self.images_filenames), size=max_shard_count)

        images = np.empty(shape=[batch_size, *self.images_size, 1], dtype=np.float32)

        batch_index = 0
        for i, shard_index in enumerate(selected_shards):
            images_shard_filepath = os.path.join(self.dataset_path, self.images_filenames[shard_index])
            images_shard = np.load(images_shard_filepath, mmap_mode="r")

            if i == (len(selected_shards) - 1):
                shard_size += batch_size % max_shard_count

            shard_indices = np.random.permutation(np.arange(len(images_shard)))[:shard_size]
            images[batch_index:batch_index + shard_size] = images_shard[shard_indices]

            batch_index += shard_size

        np.random.seed(None)

        return images

    def sample_with_anomaly_labels(self, batch_size=None, seed=None, max_shard_count=1):
        np.random.seed(seed)
        if batch_size is None:
            batch_size = self.batch_size

        max_shard_count = min(max_shard_count, len(self.images_filenames))
        shard_size = batch_size // max_shard_count

        selected_shards = np.random.randint(len(self.images_filenames), size=max_shard_count)
        images = np.empty(shape=[batch_size, *self.images_size, 1], dtype=np.float32)
        labels = np.empty(shape=[batch_size], dtype=np.bool)

        batch_index = 0
        for i, shard_index in enumerate(selected_shards):
            images_shard_filepath = os.path.join(self.dataset_path, self.images_filenames[shard_index])
            labels_shard_filepath = os.path.join(self.dataset_path, self.labels_filenames[shard_index])

            images_shard = np.load(images_shard_filepath, mmap_mode="r")
            labels_shard = np.load(labels_shard_filepath, mmap_mode="r")

            if i == (len(selected_shards) - 1):
                shard_size += batch_size % max_shard_count

            shard_indices = np.random.permutation(np.arange(len(images_shard)))[:shard_size]
            images[batch_index:batch_index + shard_size] = images_shard[shard_indices]
            labels[batch_index:batch_index + shard_size] = labels_shard[shard_indices]

            batch_index += shard_size

        np.random.seed(None)

        # np.any(self.anomaly_labels, axis=(1, 2, 3))
        # TODO : Load pixel_level labels

        return images, labels, None

    def shuffle(self):
        pass

    def resized(self, size):
        target_height, target_width = size
        target_index = None
        for i in range(len(self.config)):
            height, width = self.config[i]["images_size"]
            if (target_width == width) and (target_height == height):
                target_index = i
        assert target_index is not None, \
            "size {0}x{1} not in database".format(target_height, target_width)

        dataset_type = type(self)
        other = dataset_type(dataset_path=self.dataset_path, config=self.config,
                             data_preprocessors=self.data_preprocessors, batch_size=self.batch_size,
                             epoch_length=self.epoch_length, shuffle_on_epoch_end=self.shuffle_on_epoch_end)
        other.sub_config_index = target_index
        return other

    # region Properties
    @property
    def sub_config(self):
        return self.config[self.sub_config_index]

    @property
    def samples_count(self):
        return self.sub_config["samples_count"]

    @property
    def images_size(self):
        return self.sub_config["images_size"]

    @property
    def images_filenames(self):
        return self.sub_config["images_filenames"]

    @property
    def labels_filenames(self):
        return self.sub_config["labels_filenames"]
    # endregion
=======
import numpy as np
import copy
import random
import os
from typing import List

from datasets import Dataset
from data_preprocessors import DataPreprocessor


class PartiallyLoadableDataset(Dataset):
    def __init__(self,
                 dataset_path: str,
                 config: dict,
                 data_preprocessors: List[DataPreprocessor] = None,
                 batch_size=64,
                 epoch_length: int = None,
                 shuffle_on_epoch_end=True,
                 **kwargs):
        super(PartiallyLoadableDataset, self).__init__(data_preprocessors=data_preprocessors,
                                                       batch_size=batch_size,
                                                       epoch_length=epoch_length,
                                                       shuffle_on_epoch_end=shuffle_on_epoch_end,
                                                       **kwargs)
        self.dataset_path = dataset_path
        self.config = copy.deepcopy(config)
        self.sub_config_index = 0
        self._shard_indices_offset = None
        self.normalization_range = None

    def sample(self, batch_size=None, apply_preprocess_step=True, seed=None):
        np.random.seed(seed)
        if batch_size is None:
            batch_size = self.batch_size

        shard_index = np.random.randint(len(self.images_filenames))
        shard_filepath = os.path.join(self.dataset_path, self.images_filenames[shard_index])
        shard = np.load(shard_filepath, mmap_mode="r")
        indices = np.random.permutation(np.arange(len(shard)))[:batch_size]
        images = shard[indices]
        images = (images - self.normalization_range[0]) * self.normalization_range[1]

        if apply_preprocess_step and (len(self.data_preprocessors) > 0):
            inputs, outputs = self.apply_preprocess(images, np.copy(images))
        else:
            inputs, outputs = images, images

        np.random.seed(None)
        return inputs, outputs

    def current_batch(self, batch_size: int = None, apply_preprocess_step=True):
        raise NotImplementedError

    def sample_unprocessed_images(self, batch_size=None, seed=None, max_shard_count=1):
        np.random.seed(seed)
        if batch_size is None:
            batch_size = self.batch_size

        max_shard_count = min(max_shard_count, len(self.images_filenames))
        shard_size = batch_size // max_shard_count

        selected_shards = np.random.randint(len(self.images_filenames), size=max_shard_count)

        images = np.empty(shape=[batch_size, *self.images_size, 1], dtype=np.float32)

        batch_index = 0
        for i, shard_index in enumerate(selected_shards):
            images_shard_filepath = os.path.join(self.dataset_path, self.images_filenames[shard_index])
            images_shard = np.load(images_shard_filepath, mmap_mode="r")

            if i == (len(selected_shards) - 1):
                shard_size += batch_size % max_shard_count

            shard_indices = np.random.permutation(np.arange(len(images_shard)))[:shard_size]
            images[batch_index:batch_index + shard_size] = images_shard[shard_indices]

            batch_index += shard_size

        images = (images - self.normalization_range[0]) * self.normalization_range[1]

        np.random.seed(None)

        return images

    def sample_with_anomaly_labels(self, batch_size=None, seed=None, max_shard_count=1):
        np.random.seed(seed)
        if batch_size is None:
            batch_size = self.batch_size

        max_shard_count = min(max_shard_count, len(self.images_filenames))
        shard_size = batch_size // max_shard_count

        selected_shards = np.random.randint(len(self.images_filenames), size=max_shard_count)
        images = np.empty(shape=[batch_size, *self.images_size, 1], dtype=np.float32)
        labels = np.empty(shape=[batch_size], dtype=np.bool)

        batch_index = 0
        for i, shard_index in enumerate(selected_shards):
            images_shard_filepath = os.path.join(self.dataset_path, self.images_filenames[shard_index])
            labels_shard_filepath = os.path.join(self.dataset_path, self.labels_filenames[shard_index])

            images_shard = np.load(images_shard_filepath, mmap_mode="r")
            labels_shard = np.load(labels_shard_filepath, mmap_mode="r")

            if i == (len(selected_shards) - 1):
                shard_size += batch_size % max_shard_count

            shard_indices = np.random.permutation(np.arange(len(images_shard)))[:shard_size]
            images[batch_index:batch_index + shard_size] = images_shard[shard_indices]
            labels[batch_index:batch_index + shard_size] = labels_shard[shard_indices]

            batch_index += shard_size

        # np.any(self.anomaly_labels, axis=(1, 2, 3))
        # TODO : Load pixel_level labels

        images = (images - self.normalization_range[0]) * self.normalization_range[1]

        np.random.seed(None)

        return images, labels, None

    def shuffle(self):
        pass

    def resized(self, size):
        target_height, target_width = size
        target_index = None
        for i in range(len(self.config)):
            height, width = self.config[i]["images_size"]
            if (target_width == width) and (target_height == height):
                target_index = i
        assert target_index is not None, \
            "size {0}x{1} not in database".format(target_height, target_width)

        dataset_type = type(self)
        other = dataset_type(dataset_path=self.dataset_path, config=self.config,
                             data_preprocessors=self.data_preprocessors, batch_size=self.batch_size,
                             epoch_length=self.epoch_length, shuffle_on_epoch_end=self.shuffle_on_epoch_end)
        other.sub_config_index = target_index
        return other

    # region Properties
    @property
    def sub_config(self):
        return self.config[self.sub_config_index]

    @property
    def samples_count(self):
        return self.sub_config["samples_count"]

    @property
    def images_size(self):
        return self.sub_config["images_size"]

    @property
    def images_filenames(self):
        return self.sub_config["images_filenames"]

    @property
    def labels_filenames(self):
        return self.sub_config["labels_filenames"]
    # endregion
>>>>>>> e346e8e1
<|MERGE_RESOLUTION|>--- conflicted
+++ resolved
@@ -1,162 +1,3 @@
-<<<<<<< HEAD
-import numpy as np
-import copy
-import random
-import os
-from typing import List
-
-from datasets import Dataset
-from data_preprocessors import DataPreprocessor
-
-
-class PartiallyLoadableDataset(Dataset):
-    def __init__(self,
-                 dataset_path: str,
-                 config: dict,
-                 data_preprocessors: List[DataPreprocessor] = None,
-                 batch_size=64,
-                 epoch_length: int = None,
-                 shuffle_on_epoch_end=True,
-                 **kwargs):
-        super(PartiallyLoadableDataset, self).__init__(data_preprocessors=data_preprocessors,
-                                                       batch_size=batch_size,
-                                                       epoch_length=epoch_length,
-                                                       shuffle_on_epoch_end=shuffle_on_epoch_end,
-                                                       **kwargs)
-        self.dataset_path = dataset_path
-        self.config = copy.deepcopy(config)
-        self.sub_config_index = 0
-        self._shard_indices_offset = None
-
-    def sample(self, batch_size=None, apply_preprocess_step=True, seed=None):
-        np.random.seed(seed)
-        if batch_size is None:
-            batch_size = self.batch_size
-
-        shard_index = np.random.randint(len(self.images_filenames))
-        shard_filepath = os.path.join(self.dataset_path, self.images_filenames[shard_index])
-        shard = np.load(shard_filepath, mmap_mode="r")
-        indices = np.random.permutation(np.arange(len(shard)))[:batch_size]
-        images = shard[indices]
-
-        if apply_preprocess_step and (len(self.data_preprocessors) > 0):
-            inputs, outputs = self.apply_preprocess(images, np.copy(images))
-        else:
-            inputs, outputs = images, images
-
-        np.random.seed(None)
-        return inputs, outputs
-
-    def current_batch(self, batch_size: int = None, apply_preprocess_step=True):
-        raise NotImplementedError
-
-    def sample_unprocessed_images(self, batch_size=None, seed=None, max_shard_count=1):
-        np.random.seed(seed)
-        if batch_size is None:
-            batch_size = self.batch_size
-
-        max_shard_count = min(max_shard_count, len(self.images_filenames))
-        shard_size = batch_size // max_shard_count
-
-        selected_shards = np.random.randint(len(self.images_filenames), size=max_shard_count)
-
-        images = np.empty(shape=[batch_size, *self.images_size, 1], dtype=np.float32)
-
-        batch_index = 0
-        for i, shard_index in enumerate(selected_shards):
-            images_shard_filepath = os.path.join(self.dataset_path, self.images_filenames[shard_index])
-            images_shard = np.load(images_shard_filepath, mmap_mode="r")
-
-            if i == (len(selected_shards) - 1):
-                shard_size += batch_size % max_shard_count
-
-            shard_indices = np.random.permutation(np.arange(len(images_shard)))[:shard_size]
-            images[batch_index:batch_index + shard_size] = images_shard[shard_indices]
-
-            batch_index += shard_size
-
-        np.random.seed(None)
-
-        return images
-
-    def sample_with_anomaly_labels(self, batch_size=None, seed=None, max_shard_count=1):
-        np.random.seed(seed)
-        if batch_size is None:
-            batch_size = self.batch_size
-
-        max_shard_count = min(max_shard_count, len(self.images_filenames))
-        shard_size = batch_size // max_shard_count
-
-        selected_shards = np.random.randint(len(self.images_filenames), size=max_shard_count)
-        images = np.empty(shape=[batch_size, *self.images_size, 1], dtype=np.float32)
-        labels = np.empty(shape=[batch_size], dtype=np.bool)
-
-        batch_index = 0
-        for i, shard_index in enumerate(selected_shards):
-            images_shard_filepath = os.path.join(self.dataset_path, self.images_filenames[shard_index])
-            labels_shard_filepath = os.path.join(self.dataset_path, self.labels_filenames[shard_index])
-
-            images_shard = np.load(images_shard_filepath, mmap_mode="r")
-            labels_shard = np.load(labels_shard_filepath, mmap_mode="r")
-
-            if i == (len(selected_shards) - 1):
-                shard_size += batch_size % max_shard_count
-
-            shard_indices = np.random.permutation(np.arange(len(images_shard)))[:shard_size]
-            images[batch_index:batch_index + shard_size] = images_shard[shard_indices]
-            labels[batch_index:batch_index + shard_size] = labels_shard[shard_indices]
-
-            batch_index += shard_size
-
-        np.random.seed(None)
-
-        # np.any(self.anomaly_labels, axis=(1, 2, 3))
-        # TODO : Load pixel_level labels
-
-        return images, labels, None
-
-    def shuffle(self):
-        pass
-
-    def resized(self, size):
-        target_height, target_width = size
-        target_index = None
-        for i in range(len(self.config)):
-            height, width = self.config[i]["images_size"]
-            if (target_width == width) and (target_height == height):
-                target_index = i
-        assert target_index is not None, \
-            "size {0}x{1} not in database".format(target_height, target_width)
-
-        dataset_type = type(self)
-        other = dataset_type(dataset_path=self.dataset_path, config=self.config,
-                             data_preprocessors=self.data_preprocessors, batch_size=self.batch_size,
-                             epoch_length=self.epoch_length, shuffle_on_epoch_end=self.shuffle_on_epoch_end)
-        other.sub_config_index = target_index
-        return other
-
-    # region Properties
-    @property
-    def sub_config(self):
-        return self.config[self.sub_config_index]
-
-    @property
-    def samples_count(self):
-        return self.sub_config["samples_count"]
-
-    @property
-    def images_size(self):
-        return self.sub_config["images_size"]
-
-    @property
-    def images_filenames(self):
-        return self.sub_config["images_filenames"]
-
-    @property
-    def labels_filenames(self):
-        return self.sub_config["labels_filenames"]
-    # endregion
-=======
 import numpy as np
 import copy
 import random
@@ -319,5 +160,4 @@
     @property
     def labels_filenames(self):
         return self.sub_config["labels_filenames"]
-    # endregion
->>>>>>> e346e8e1
+    # endregion